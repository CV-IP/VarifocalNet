--- conflicted
+++ resolved
@@ -10,28 +10,28 @@
   year={2020}
 }
 ```
+
 The full paper is available at: [https://arxiv.org/abs/2008.13367](https://arxiv.org/abs/2008.13367).
 
 ## Introduction
+
 In this work, we propose to learn IoU-aware classification scores (**IACS**) that simultaneously represent the object presence confidence and localization accuracy, to produce a more accurate rank of detections in dense object detectors. In particular, we design a new loss function, named **Varifocal Loss (VFL)**, for training a dense object detector to predict the IACS, and a new efficient star-shaped bounding box feature representation (the features at nine yellow sampling points) for estimating the IACS and refining coarse bounding boxes. Combining these two new components and a bounding box refinement branch, we build a new dense object detector on the FCOS architecture, what we call **VarifocalNet** or **VFNet** for short. Extensive experiments on MS COCO benchmark show that our VFNet consistently surpasses the strong baseline by ~2.0 AP with different backbones and our best model with Res2Net-101-DCN reaches a single-model single-scale AP of **51.3** on COCO `test-dev`, achieving the state-of-the-art among various object detectors.
-
 
 <div align="center">
   <img src="VFNet.png" width="600px" />
   <p>Learning to Predict the IoU-aware Classification Score.</p>
 </div>
 
+## Updates
 
-## Updates
+- **2021.01.07** Update to MMDetection v2.8.0
 - **2020.12.24** We release a new [VFNetX](#vfnetx) model that can achieve a single-model single-scale **55.1 AP** on COCO test-dev at 4.2 FPS.
 - **2020.12.02** Update to MMDetection v2.7.0
 - **2020.10.29** VarifocalNet has been merged into [the official MMDetection repo](https://github.com/open-mmlab/mmdetection/tree/master/configs/vfnet). Many thanks to [@yhcao6](https://github.com/yhcao6), [@RyanXLi](https://github.com/RyanXLi) and [@hellock](https://github.com/hellock)!
-
 - **2020.10.29** This repo has been refactored so that users can pull the latest updates from the upstream official MMDetection repo. The previous one can be found in the `old` branch.
 
+## Installation
 
-
-## Installation
 - This VarifocalNet implementation is based on [MMDetection](https://github.com/open-mmlab/mmdetection). Therefore the installation is the same as original MMDetection.
 
 - Please check [get_started.md](docs/get_started.md) for installation. Note that you should change the version of PyTorch and CUDA to yours when installing **mmcv** (version of 1.1.5 is recommended) in `step 3` and clone this repo instead of MMdetection in `step 4`.
@@ -43,23 +43,28 @@
   ```
 
 ## A Quick Demo
+
 Once the installation is done, you can follow the steps below to run a quick demo.
+
 - Download the [model](https://drive.google.com/file/d/1aF3Fi5rYeMqSC3Ndo4VEqjPXk4fcOfjt/view?usp=sharing) and put it into one folder under the root directory of this project, say, `checkpoints/`.
 - Go to the root directory of this project in terminal and activate the corresponding virtual environment.
 - Run
+
   ```
   python demo/image_demo.py demo/demo.jpg configs/vfnet/vfnet_r50_fpn_1x_coco.py checkpoints/vfnet_r50_1x_41.6.pth
   ```
+
   and you should see an image with detections.
 
-## Getting Started
+## Getting Starte
+
 Please see [1_exist_data_model.md](docs/1_exist_data_model.md) for the basic usage of MMDetection.
 They also provide [colab tutorial](demo/MMDet_Tutorial.ipynb) for beginners.
 
 For trouble shooting, please refer to [faq.md](docs/faq.md)
 
+## Results and Models
 
-## Results and Models
 For your convenience, we provide the following trained models. These models are trained with a mini-batch size of 16 images on 8 Nvidia V100 GPUs (2 images per GPU).
 
 | Backbone     | Style     | DCN     | MS <br> train | Lr <br> schd |Inf time <br> (fps) | box AP <br> (val) | box AP <br> (test-dev) | &nbsp; &nbsp; Download  &nbsp; &nbsp;  |
@@ -79,6 +84,7 @@
 | R2-101       | pytorch   | Y       | Y             | 2x           | 10.3               | 51.1              | 51.3                   | [model](https://drive.google.com/file/d/1kCiEqAA_VQlhbiNuZ3HWGhBD1JvVpK0c/view?usp=sharing) &#124; [log](https://drive.google.com/file/d/1BTwm-knCIT-kzkASjWNMfRWaAwI0ONmC/view?usp=sharing)|
 
 **Notes:**
+
 - The MS-train maximum scale range is 1333x[480:960] (`range` mode) and the inference scale keeps 1333x800.
 - The R2-101 backbone is [Res2Net-101](https://github.com/Res2Net/mmdetection).
 - DCN means using `DCNv2` in both backbone and head.
@@ -86,7 +92,6 @@
 
 We also provide the models of RetinaNet, FoveaBox and RepPoints trained with the Focal Loss (FL) and our Varifocal Loss (VFL).
 
-<<<<<<< HEAD
 | Method          | Backbone | MS train | Lr schd | box AP (val) | Download |
 |:---------------:|:--------:|:--------:|:-------:|:------------:|:--------:|
 | RetinaNet + FL  | R-50     | N        | 1x      | 36.5         | [model](https://drive.google.com/file/d/1jvz6f6_uhiFoulW3qP3aN1P142jRJgky/view?usp=sharing) &#124; [log](https://drive.google.com/file/d/15KzsNNurMnBiPIbzifNhmzxRHgbJwbtZ/view?usp=sharing) |
@@ -95,88 +100,15 @@
 | FoveaBox + VFL  | R-50     | N        | 1x      | 37.2         | [model](https://drive.google.com/file/d/1mS9guZmgPeZj-Sgo0HLE5B881pdT2PyJ/view?usp=sharing) &#124; [log](https://drive.google.com/file/d/1dcAUFHQTJJ6UWr0fcLRju87cIagUQtfM/view?usp=sharing) |
 | RepPoints + FL  | R-50     | N        | 1x      | 38.3         | [model](https://drive.google.com/file/d/1qpH5gGmI_x5EkT5gc0uwK3gTjPG6vzp2/view?usp=sharing) &#124; [log](https://drive.google.com/file/d/1isphNH_21qfgL6ZFtFl-94MZyins8yYX/view?usp=sharing) |
 | RepPoints + VFL | R-50     | N        | 1x      | 39.7         | [model](https://drive.google.com/file/d/17-SPlxq_qmfEPiEBwDlm0aV81Sh3AF1W/view?usp=sharing) &#124; [log](https://drive.google.com/file/d/1aC5wB3P05u_sCbnoSZUuNSnZVMJrMoiC/view?usp=sharing) |
-=======
-This project is released under the [Apache 2.0 license](LICENSE).
-
-## Changelog
-
-v2.8.0 was released in 04/01/2021.
-Please refer to [changelog.md](docs/changelog.md) for details and release history.
-A comparison between v1.x and v2.0 codebases can be found in [compatibility.md](docs/compatibility.md).
-
-## Benchmark and model zoo
-
-Results and models are available in the [model zoo](docs/model_zoo.md).
-
-Supported backbones:
-
-- [x] ResNet
-- [x] ResNeXt
-- [x] VGG
-- [x] HRNet
-- [x] RegNet
-- [x] Res2Net
-- [x] ResNeSt
-
-Supported methods:
-
-- [x] [RPN](configs/rpn)
-- [x] [Fast R-CNN](configs/fast_rcnn)
-- [x] [Faster R-CNN](configs/faster_rcnn)
-- [x] [Mask R-CNN](configs/mask_rcnn)
-- [x] [Cascade R-CNN](configs/cascade_rcnn)
-- [x] [Cascade Mask R-CNN](configs/cascade_rcnn)
-- [x] [SSD](configs/ssd)
-- [x] [RetinaNet](configs/retinanet)
-- [x] [GHM](configs/ghm)
-- [x] [Mask Scoring R-CNN](configs/ms_rcnn)
-- [x] [Double-Head R-CNN](configs/double_heads)
-- [x] [Hybrid Task Cascade](configs/htc)
-- [x] [Libra R-CNN](configs/libra_rcnn)
-- [x] [Guided Anchoring](configs/guided_anchoring)
-- [x] [FCOS](configs/fcos)
-- [x] [RepPoints](configs/reppoints)
-- [x] [Foveabox](configs/foveabox)
-- [x] [FreeAnchor](configs/free_anchor)
-- [x] [NAS-FPN](configs/nas_fpn)
-- [x] [ATSS](configs/atss)
-- [x] [FSAF](configs/fsaf)
-- [x] [PAFPN](configs/pafpn)
-- [x] [Dynamic R-CNN](configs/dynamic_rcnn)
-- [x] [PointRend](configs/point_rend)
-- [x] [CARAFE](configs/carafe/README.md)
-- [x] [DCNv2](configs/dcn/README.md)
-- [x] [Group Normalization](configs/gn/README.md)
-- [x] [Weight Standardization](configs/gn+ws/README.md)
-- [x] [OHEM](configs/faster_rcnn/faster_rcnn_r50_fpn_ohem_1x_coco.py)
-- [x] [Soft-NMS](configs/faster_rcnn/faster_rcnn_r50_fpn_soft_nms_1x_coco.py)
-- [x] [Generalized Attention](configs/empirical_attention/README.md)
-- [x] [GCNet](configs/gcnet/README.md)
-- [x] [Mixed Precision (FP16) Training](configs/fp16/README.md)
-- [x] [InstaBoost](configs/instaboost/README.md)
-- [x] [GRoIE](configs/groie/README.md)
-- [x] [DetectoRS](configs/detectors/README.md)
-- [x] [Generalized Focal Loss](configs/gfl/README.md)
-- [x] [CornerNet](configs/cornernet/README.md)
-- [x] [Side-Aware Boundary Localization](configs/sabl/README.md)
-- [x] [YOLOv3](configs/yolo/README.md)
-- [x] [PAA](configs/paa/README.md)
-- [x] [YOLACT](configs/yolact/README.md)
-- [x] [CentripetalNet](configs/centripetalnet/README.md)
-- [x] [VFNet](configs/vfnet/README.md)
-- [x] [DETR](configs/detr/README.md)
-- [x] [CascadeRPN](configs/cascade_rpn/README.md)
-
-Some other methods are also supported in [projects using MMDetection](./docs/projects.md).
->>>>>>> fa8808c5
 
 **Notes:**
+
 - We use 4 P100 GPUs for the training of these models with a mini-batch size of 16 images (4 images per GPU), as we found 4x4 training yielded slightly better results compared to 8x2 training.
 - You can find corresponding config files in [configs/vfnet](configs/vfnet).
 - `use_vfl` flag in those config files controls whether to use the Varifocal Loss in training or not.
 
+### VFNetX
 
-### VFNetX
 | Backbone     | DCN     | MS <br> train | Training        | Inf <br> scale  | Inf time <br> (fps) | box AP <br> (val) | box AP <br> (test-dev) | &nbsp; &nbsp; Download  &nbsp; &nbsp;  |
 |:------------:|:---------:|:-----------:|:-------------:|:--------------:|:-------------------:|:-----------------:|:----------------------:|:--------------------------------------:|
 | R2-101       | Y       | Y             | 41e + SWA 18e |    1333x800    | 8.0                 | 53.4              | 53.7                   | [model]( https://drive.google.com/file/d/1I_NLVsGb-6p8kildkFYhIVSdpS1nr8Eh/view?usp=sharing) &#124; [config](configs/vfnet/vfnetx_r2_101_fpn_mdconv_c3-c5_mstrain_2x_coco.py)|
@@ -200,20 +132,19 @@
 
 For more detailed information, please see the [config file](configs/vfnet/vfnetx_r2_101_fpn_mdconv_c3-c5_mstrain_2x_coco.py).
 
+## Inference
 
-
-
-## Inference
 Assuming you have put the COCO dataset into `data/coco/` and have downloaded the models into the `checkpoints/`, you can now evaluate the models on the COCO val2017 split:
 
 ```
 ./tools/dist_test.sh configs/vfnet/vfnet_r50_fpn_1x_coco.py checkpoints/vfnet_r50_1x_41.6.pth 8 --eval bbox
 ```
+
 **Notes:**
+
 - If you have less than 8 gpus available on your machine, please change 8 into the number of your gpus.
 - If you want to evaluate a different model, please change the config file (in [configs/vfnet](configs/vfnet)) and corresponding model weights file.
 - Test time augmentation is supported for the VarifocalNet, including multi-scale testing and flip testing. If you are interested, please refer to an example config file [vfnet_r50_fpn_1x_coco_tta.py](https://github.com/hyz-xmaster/VarifocalNet/blob/master/configs/vfnet/vfnet_r50_fpn_1x_coco_tta.py#L80-L83). More information about test time augmentation can be found in the official script [test_time_aug.py](https://github.com/hyz-xmaster/VarifocalNet/blob/master/mmdet/datasets/pipelines/test_time_aug.py).
-
 
 ## Training
 
@@ -224,19 +155,21 @@
 ```
 
 **Notes:**
+
 - The models will be saved into `work_dirs/vfnet_r50_fpn_1x_coco`.
 - To use fewer GPUs, please change 8 to the number of your GPUs. If you want to keep the mini-batch size to 16, you need to change the [samples_per_gpu and workers_per_gpu](https://github.com/hyz-xmaster/VarifocalNet/blob/master/configs/vfnet/vfnet_r50_fpn_1x_coco.py#L92-L93) accordingly, so that `samplers_per_gpu x number_of_gpus = 16`. In general, `workers_per_gpu = samples_per_gpu`.
-- If you use a different mini-batch size, please change the [learning rate](https://github.com/hyz-xmaster/VarifocalNet/blob/master/configs/vfnet/vfnet_r50_fpn_1x_coco.py#L100) according to the [Linear Scaling Rule](https://arxiv.org/abs/1706.02677), e.g., lr=0.01 for 8 GPUs * 2 img/gpu and lr=0.005 for 4 GPUs * 2 img/gpu.
+- If you use a different mini-batch size, please change the [learning rate](https://github.com/hyz-xmaster/VarifocalNet/blob/master/configs/vfnet/vfnet_r50_fpn_1x_coco.py#L100) according to the [Linear Scaling Rule](https://arxiv.org/abs/1706.02677), e.g., lr=0.01 for 8 GPUs x 2 img/gpu and lr=0.005 for 4 GPUs x 2 img/gpu.
 - To train the VarifocalNet with other backbones, please change the config file accordingly.
 - To train the VarifocalNet on your own dataset, please follow this instruction [Adding New Dataset](https://github.com/open-mmlab/mmdetection/blob/master/docs/tutorials/customize_dataset.md).
 
+## Contributing
 
-## Contributing
 Any pull requests or issues are welcome.
 
+## Citation
 
-## Citation
 Please consider citing our paper in your publications if the project helps your research. BibTeX reference is as follows:
+
 ```
 @article{zhang2020varifocalnet,
   title={VarifocalNet: An IoU-aware Dense Object Detector},
@@ -246,8 +179,10 @@
 }
 ```
 
-# Acknowledgment
+## Acknowledgment
+
 We would like to thank MMDetection team for producing this great object detection toolbox!
 
 ## License
+
 This project is released under the [Apache 2.0 license](LICENSE).