--- conflicted
+++ resolved
@@ -23,6 +23,7 @@
 
 
 ## Updates
+- **2020.12.02** Update to MMDetection v2.7.0
 - **2020.10.29** VarifocalNet has been merged into [the official MMDetection repo](https://github.com/open-mmlab/mmdetection/tree/master/configs/vfnet). Many thanks to [@yhcao6](https://github.com/yhcao6), [@RyanXLi](https://github.com/RyanXLi) and [@hellock](https://github.com/hellock)!
 
 - **2020.10.29** This repo has been refactored so that users can pull the latest updates from the upstream official MMDetection repo. The previous one can be found in the `old` branch.
@@ -32,7 +33,7 @@
 ## Installation
 - This VarifocalNet implementation is based on [MMDetection](https://github.com/open-mmlab/mmdetection). Therefore the installation is the same as original MMDetection.
 
-- Please check [INSTALL.md](docs/install.md) for installation. Note that you should change the version of PyTorch and CUDA to yours when installing **mmcv** (version of 1.1.5 is recommended) in `step c`.
+- Please check [get_started.md](docs/get_started.md) for installation. Note that you should change the version of PyTorch and CUDA to yours when installing **mmcv** (version of 1.1.5 is recommended) in `step 3` and clone this repo instead of MMdetection in `step 4`.
 
 - If you run into problems with `pycocotools`, please install it by:
 
@@ -51,83 +52,11 @@
   and you should see an image with detections.
 
 ## Getting Started
-Please see [get_started.md](docs/get_started.md) for the basic usage of MMDetection.
+Please see [1_exist_data_model.md](docs/1_exist_data_model.md) for the basic usage of MMDetection.
 They also provide [colab tutorial](demo/MMDet_Tutorial.ipynb) for beginners.
 
-For trouble shooting, please refer to [trouble_shooting.md](docs/trouble_shooting.md)
+For trouble shooting, please refer to [faq.md](docs/faq.md)
 
-<<<<<<< HEAD
-=======
-This project is released under the [Apache 2.0 license](LICENSE).
-
-## Changelog
-
-v2.7.0 was released in 30/11/2020.
-Please refer to [changelog.md](docs/changelog.md) for details and release history.
-A comparison between v1.x and v2.0 codebases can be found in [compatibility.md](docs/compatibility.md).
-
-## Benchmark and model zoo
-
-Results and models are available in the [model zoo](docs/model_zoo.md).
-
-Supported backbones:
-- [x] ResNet
-- [x] ResNeXt
-- [x] VGG
-- [x] HRNet
-- [x] RegNet
-- [x] Res2Net
-- [x] ResNeSt
-
-Supported methods:
-- [x] [RPN](configs/rpn)
-- [x] [Fast R-CNN](configs/fast_rcnn)
-- [x] [Faster R-CNN](configs/faster_rcnn)
-- [x] [Mask R-CNN](configs/mask_rcnn)
-- [x] [Cascade R-CNN](configs/cascade_rcnn)
-- [x] [Cascade Mask R-CNN](configs/cascade_rcnn)
-- [x] [SSD](configs/ssd)
-- [x] [RetinaNet](configs/retinanet)
-- [x] [GHM](configs/ghm)
-- [x] [Mask Scoring R-CNN](configs/ms_rcnn)
-- [x] [Double-Head R-CNN](configs/double_heads)
-- [x] [Hybrid Task Cascade](configs/htc)
-- [x] [Libra R-CNN](configs/libra_rcnn)
-- [x] [Guided Anchoring](configs/guided_anchoring)
-- [x] [FCOS](configs/fcos)
-- [x] [RepPoints](configs/reppoints)
-- [x] [Foveabox](configs/foveabox)
-- [x] [FreeAnchor](configs/free_anchor)
-- [x] [NAS-FPN](configs/nas_fpn)
-- [x] [ATSS](configs/atss)
-- [x] [FSAF](configs/fsaf)
-- [x] [PAFPN](configs/pafpn)
-- [x] [Dynamic R-CNN](configs/dynamic_rcnn)
-- [x] [PointRend](configs/point_rend)
-- [x] [CARAFE](configs/carafe/README.md)
-- [x] [DCNv2](configs/dcn/README.md)
-- [x] [Group Normalization](configs/gn/README.md)
-- [x] [Weight Standardization](configs/gn+ws/README.md)
-- [x] [OHEM](configs/faster_rcnn/faster_rcnn_r50_fpn_ohem_1x_coco.py)
-- [x] [Soft-NMS](configs/faster_rcnn/faster_rcnn_r50_fpn_soft_nms_1x_coco.py)
-- [x] [Generalized Attention](configs/empirical_attention/README.md)
-- [x] [GCNet](configs/gcnet/README.md)
-- [x] [Mixed Precision (FP16) Training](configs/fp16/README.md)
-- [x] [InstaBoost](configs/instaboost/README.md)
-- [x] [GRoIE](configs/groie/README.md)
-- [x] [DetectoRS](configs/detectors/README.md)
-- [x] [Generalized Focal Loss](configs/gfl/README.md)
-- [x] [CornerNet](configs/cornernet/README.md)
-- [x] [Side-Aware Boundary Localization](configs/sabl/README.md)
-- [x] [YOLOv3](configs/yolo/README.md)
-- [x] [PAA](configs/paa/README.md)
-- [x] [YOLACT](configs/yolact/README.md)
-- [x] [CentripetalNet](configs/centripetalnet/README.md)
-- [x] [VFNet](configs/vfnet/README.md)
-- [x] [DETR](configs/detr/README.md)
-
-Some other methods are also supported in [projects using MMDetection](./docs/projects.md).
->>>>>>> 2983c05a
 
 ## Results and Models
 For your convenience, we provide the following trained models. These models are trained with a mini-batch size of 16 images on 8 Nvidia V100 GPUs (2 images per GPU).
@@ -184,12 +113,6 @@
 - Test time augmentation is supported for the VarifocalNet, including multi-scale testing and flip testing. If you are interested, please refer to an example config file [vfnet_r50_fpn_1x_coco_tta.py](https://github.com/hyz-xmaster/VarifocalNet/blob/master/configs/vfnet/vfnet_r50_fpn_1x_coco_tta.py#L80-L83). More information about test time augmentation can be found in the official script [test_time_aug.py](https://github.com/hyz-xmaster/VarifocalNet/blob/master/mmdet/datasets/pipelines/test_time_aug.py).
 
 
-
-<<<<<<< HEAD
-=======
-Please refer to [FAQ](docs/faq.md) for frequently asked questions.
->>>>>>> 2983c05a
-
 ## Training
 
 The following command line will train `vfnet_r50_fpn_1x_coco` on 8 GPUs:
